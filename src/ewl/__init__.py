--- conflicted
+++ resolved
@@ -13,7 +13,6 @@
 from ewl.utils import amplitude_to_prob, cache, convert_exp_to_trig, is_unitary, number_of_qubits
 
 
-<<<<<<< HEAD
 class BaseEWL(ABC):
     @cached_property
     def number_of_players(self) -> int:
@@ -47,11 +46,7 @@
 
 
 class EWL(BaseEWL):
-    def __init__(self, *, psi, C: Matrix, D: Matrix, players: Sequence[Matrix], payoff_matrix: Optional[Array] = None, check_unitary: Optional[bool] = True):
-=======
-class EWL:
     def __init__(self, *, psi, C: Matrix, D: Matrix, players: Sequence[Matrix], payoff_matrix: Optional[Array] = None, check_unitary: bool = True):
->>>>>>> 4094ec3f
         assert number_of_qubits(psi) == len(players), 'Number of qubits and players must be equal'
 
         if check_unitary:
